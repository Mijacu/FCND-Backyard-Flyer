--- conflicted
+++ resolved
@@ -8,7 +8,6 @@
 from drone import Drone
 from enum import Enum
 from connection import message_types as mt
-from connection import mavlink_connection as mc
 import numpy as np
 import time
 
@@ -41,81 +40,6 @@
     def callbacks(self):
         """ Define your callbacks within here"""
         super().callbacks()
-<<<<<<< HEAD
-        
-        @self.msg_callback(mt.MSG_LOCAL_POSITION)
-        def local_position_callback(msg_name,msg):
-            if self.flight_state == States.MANUAL:
-                pass
-            elif self.flight_state == States.ARMING:
-                pass
-            elif self.flight_state == States.TAKEOFF:
-                if -1.0*msg.down > 0.95*self.target_position[2]:
-                    self.all_waypoints = self.calculate_box()
-                    self.waypoint_transition()
-            elif self.flight_state == States.WAYPOINT:
-                if np.linalg.norm(self.target_position[0:2] - self.local_position[0:2]) < 1.0:
-                    if len(self.all_waypoints) > 0:
-                        self.waypoint_transition()
-                    else:
-                        self.landing_transition()
-            elif self.flight_state == States.LANDING:
-                pass
-            elif self.flight_state == States.DISARMING:
-                pass
-        
-        @self.msg_callback(mt.MSG_VELOCITY)
-        def velocity_callback(msg_name,msg):
-            if self.flight_state == States.MANUAL:
-                pass
-            elif self.flight_state == States.ARMING:
-                pass
-            elif self.flight_state == States.TAKEOFF:
-                pass
-            elif self.flight_state == States.WAYPOINT:
-                pass
-            elif self.flight_state == States.LANDING:
-                pass
-                #if self.global_position[2] - self.global_home[2] < 0.1:
-                #    if abs(msg.down)<0.01:
-                #        self.disarming_transition()
-            elif self.flight_state == States.DISARMING:
-                pass
-            
-            
-        @self.msg_callback(mt.MSG_STATE)
-        def state_callback(msg_name,msg):
-            if self.in_mission:
-                if self.flight_state == States.MANUAL:
-                    if msg.guided:
-                        self.flight_state = States.ARMING
-                    pass
-                elif self.flight_state == States.ARMING:
-                    if msg.armed:
-                        print("have control and armed")
-                        self.takeoff_transition()
-                        
-                elif self.flight_state == States.TAKEOFF:
-                    pass
-                elif self.flight_state == States.WAYPOINT:
-                    pass
-                elif self.flight_state == States.LANDING:
-                    if not msg.armed and not msg.guided:
-                        self.stop()
-                        self.in_mission = False
-                elif self.flight_state == States.DISARMING:
-                    #if ~msg.armed:
-                    #    self.manual_transition()
-                    pass
-    
-    def calculate_box(self):
-        print("Setting Home")
-        #local_waypoints = [[10.0, 0.0, 3.0],[10.0,10.0,3.0],[0.0,10.0,3.0],[0.0,0.0,3.0]]
-        local_waypoints = [[10.0, 0.0, -5.0], [10.0, 10.0, -5.0], [0.0, 10.0, -5.0], [0.0, 0.0, -5.0]]
-        #for i in range(0,4):
-        #    global_waypoints.extend([frame_utils.local_to_global(local_waypoints[i, :], global_home)])
-        return local_waypoints
-=======
 
         @self.msg_callback(mt.MSG_STATE)
         def state_callback(msg_name, msg):
@@ -148,7 +72,6 @@
         1. Return waypoints to fly a box
         """
         pass
->>>>>>> de6d0b3f
 
     def arming_transition(self):
         """TODO: Fill out this method
@@ -159,26 +82,9 @@
         4. Transition to the ARMING state
         """
         print("arming transition")
-<<<<<<< HEAD
-        self.take_control()
-        self.arm()
-        #self.set_home_position(self.global_position[0],self.global_position[1],self.global_position[2]) #set the current location to be the home position
-
-        self.flight_state = States.ARMING
-        #self.whatever = States.ARMING
-        
-    def takeoff_transition(self):  
-        print("takeoff transition")     
-        #self.global_home = np.copy(self.global_position)  # can't write to this variable!
-        target_altitude = -5.0
-        self.target_position[2] = target_altitude
-        self.takeoff(target_altitude)
-        self.flight_state = States.TAKEOFF        
-=======
 
     def takeoff_transition(self):
         """TODO: Fill out this method
->>>>>>> de6d0b3f
         
         1. Set target_position altitude to 3.0m
         2. Command a takeoff to 3.0m
@@ -233,23 +139,11 @@
         super().start()
 
         #Only required if they do threaded
-        while self.in_mission:
-            pass
+        #while self.in_mission:
+        #    pass
 
 
 if __name__ == "__main__":
-    # create the necessary connection first
-    
-    # using a HITL simulator
-    connection = mc.MavlinkConnection("udp:127.0.0.1:14540", threaded=True, PX4=True)
-    
-    # using a companion computer plugged into Pixhawk UART port
-    #connection = mc.MavlinkConnection("/dev/ttyUSB0,921600", threaded=True, PX4=True)
-    
-    # using a wireless connection using a 3DR radio (or equivalent)
-    #connection = mc.MavlinkConnection("/dev/ttyUSB0,57600", threaded=True, PX4=True)
-    
-    # same code as before
-    drone = BackyardFlyer(connection=connection)
+    drone = BackyardFlyer(threaded=False)
     time.sleep(2)
     drone.start()